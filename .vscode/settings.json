--- conflicted
+++ resolved
@@ -1,12 +1,5 @@
 {
-<<<<<<< HEAD
-    "editor.formatOnSave": true,
-    "[javascript]": {
-        "editor.defaultFormatter": "esbenp.prettier-vscode"
-    },
-    "prettier.configPath": ".prettierrc"
-=======
-  "files.associations": {
+"files.associations": {
     "*.json": "json"
   },
   "editor.formatOnSave": true,
@@ -18,5 +11,4 @@
     "editor.tabSize": 2,
     "editor.insertSpaces": true
   }
->>>>>>> feae3938
 }