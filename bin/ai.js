--- conflicted
+++ resolved
@@ -30,18 +30,11 @@
   let history = [];
   if (fs.existsSync(HISTORY_PATH)) {
     try {
-<<<<<<< HEAD
-      // Limit history size to prevent huge files
+// Limit history size to prevent huge files
       history = JSON.parse(fs.readFileSync(HISTORY_PATH, 'utf-8')).slice(-1000); // Keep last 1000 entries
     } catch (e) {
       console.error('Error reading history file, starting fresh:', e.message);
       history = [];
-=======
-      history = JSON.parse(fs.readFileSync(HISTORY_PATH, 'utf-8'));
-    } catch (error) {
-      console.error('🚨 Error saving the command history:');
-      console.error(error);
->>>>>>> feae3938
     }
   }
   history.push({ ...entry, timestamp: new Date().toISOString() });
